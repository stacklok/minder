--- conflicted
+++ resolved
@@ -249,15 +249,13 @@
 
     Context context = 8;
 
-<<<<<<< HEAD
-    string base_clone_url = 9;    // URL used to clone the base repository
-    string target_clone_url = 10; // URL used to clone the target repository
-    string base_ref = 11;         // The base ref of the PR
-    string target_ref = 12;       // The target ref of the PR
-=======
     // properties is a map of properties of the entity.
     google.protobuf.Struct properties = 9;
->>>>>>> 4eee0a83
+
+    string base_clone_url = 10;   // URL used to clone the base repository
+    string target_clone_url = 11; // URL used to clone the target repository
+    string base_ref = 12;         // The base ref of the PR
+    string target_ref = 13;       // The target ref of the PR
 }
 
 // Stubs for the SDLC entities
