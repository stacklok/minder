--- conflicted
+++ resolved
@@ -54,14 +54,10 @@
 		return cli.MessageAndError(fmt.Sprintf("Provider %s is not supported yet", provider), fmt.Errorf("invalid argument"))
 	}
 
-<<<<<<< HEAD
 	// No longer print usage on returned error, since we've parsed our inputs
 	// See https://github.com/spf13/cobra/issues/340#issuecomment-374617413
 	cmd.SilenceUsage = true
 
-	// Get the list of repos
-	listResp, err := client.ListRepositories(ctx, &minderv1.ListRepositoriesRequest{
-=======
 	alreadyRegisteredRepos, err := fetchAlreadyRegisteredRepos(ctx, provider, project, client)
 	if err != nil {
 		return cli.MessageAndError("Error getting list of registered repos", err)
@@ -101,7 +97,6 @@
 func fetchAlreadyRegisteredRepos(ctx context.Context, provider, project string, client minderv1.RepositoryServiceClient) (
 	sets.Set[string], error) {
 	alreadyRegisteredRepos, err := client.ListRepositories(ctx, &minderv1.ListRepositoriesRequest{
->>>>>>> a757f3fb
 		Context: &minderv1.Context{Provider: &provider, Project: &project},
 		// keep this until we decide to delete them from the payload and rely only on the context
 		Provider:  provider,
