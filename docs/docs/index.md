---
title: Minder
sidebar_position: 1
---

<<<<<<< HEAD
<img width="799" alt="image" src="./images/Minder.png">
=======
![minder logo](./images/Minder-whitetxt.svg)
>>>>>>> af332c68

# What is Minder?

Minder by Stacklok is an open source platform that helps development teams and open source communities build more secure software, and prove to others that what they’ve built is secure. Minder helps project owners proactively manage their security posture by providing a set of checks and policies to minimize risk along the software supply chain, and attest their security practices to downstream consumers. 

Minder allows users to enroll repositories and define policy to ensure repositories and artifacts are configured consistently and securely. Policies can be set to alert only or autoremediate. Minder provides a predefined set of rules and can also be configured to apply custom rules.

Minder can be deployed as a Helm chart and provides a CLI tool ‘minder’. Stacklok, the company behind Minder, also provides a free-to-use hosted version of Minder (for public repositories only). Minder is designed to be extensible, allowing users to integrate with their existing tooling and processes. 

## Features

* **Repo configuration and security:** Simplify configuration and management of security settings and policies across repos.
* **Proactive security enforcement:** Continuously enforce best practice security configurations by setting granular policies to alert only or auto-remediate.
* **Artifact attestation:** Continuously verify that packages are signed to ensure they’re tamper-proof, using the open source project Sigstore.
* **Dependency management:** Manage dependency security posture by helping developers make better choices and enforcing controls. Minder is integrated with [Trusty by Stacklok](http://trustypkg.dev) to enable policy-driven dependency management based on the risk level of dependencies.

## Status

Experimental stage

The public roadmap for Minder is available here: [link]<|MERGE_RESOLUTION|>--- conflicted
+++ resolved
@@ -3,11 +3,7 @@
 sidebar_position: 1
 ---
 
-<<<<<<< HEAD
-<img width="799" alt="image" src="./images/Minder.png">
-=======
-![minder logo](./images/Minder-whitetxt.svg)
->>>>>>> af332c68
+<img width="799" alt="image" src="./images/Minder-whitetxt.svg">
 
 # What is Minder?
 
@@ -28,4 +24,4 @@
 
 Experimental stage
 
-The public roadmap for Minder is available here: [link]+The public roadmap for Minder is available here: [link](./understand/roadmap.md)