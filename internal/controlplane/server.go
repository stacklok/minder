--- conflicted
+++ resolved
@@ -74,34 +74,18 @@
 
 // Server represents the controlplane server
 type Server struct {
-<<<<<<< HEAD
-	store           db.Store
-	cfg             *serverconfig.Config
-	evt             events.Interface
-	mt              metrics.Metrics
-	provMt          provtelemetry.ProviderMetrics
-	grpcServer      *grpc.Server
-	vldtr           auth.JwtValidator
-	OAuth2          *oauth2.Config
-	ClientID        string
-	ClientSecret    string
-	authzClient     authz.Client
-	cryptoEngine    *crypto.Engine
-	restClientCache ratecache.RestClientCache
-	idClient        *auth.IdentityClient
-=======
 	store               db.Store
 	cfg                 *serverconfig.Config
-	evt                 events.Publisher
+	evt                 events.Interface
 	mt                  metrics.Metrics
 	provMt              provtelemetry.ProviderMetrics
 	grpcServer          *grpc.Server
 	vldtr               auth.JwtValidator
 	providerAuthFactory func(string, bool) (*oauth2.Config, error)
 	authzClient         authz.Client
-	cryptoEngine        crypto.Engine
+	cryptoEngine        *crypto.Engine
 	restClientCache     ratecache.RestClientCache
->>>>>>> 90246878
+	idClient            *auth.IdentityClient
 	// We may want to start breaking up the server struct if we use it to
 	// inject more entity-specific interfaces. For example, we may want to
 	// consider having a struct per grpc service
