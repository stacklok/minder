// Copyright 2023 Stacklok, Inc
//
// Licensed under the Apache License, Version 2.0 (the "License");
// you may not use this file except in compliance with the License.
// You may obtain a copy of the License at
//
//	http://www.apache.org/licenses/LICENSE-2.0
//
// Unless required by applicable law or agreed to in writing, software
// distributed under the License is distributed on an "AS IS" BASIS,
// WITHOUT WARRANTIES OR CONDITIONS OF ANY KIND, either express or implied.
// See the License for the specific language governing permissions and
// limitations under the License.

package controlplane

import (
	"context"
	"database/sql"
	"encoding/base64"
	"encoding/json"
	"errors"
	"fmt"
	"net/http"
	"net/url"
	"slices"
	"strconv"

	"github.com/google/uuid"
	"github.com/grpc-ecosystem/grpc-gateway/v2/runtime"
	"github.com/rs/zerolog/log"
	"go.opentelemetry.io/otel/attribute"
	"go.opentelemetry.io/otel/trace"
	"golang.org/x/oauth2"
	"google.golang.org/grpc/codes"
	"google.golang.org/grpc/status"

	"github.com/stacklok/minder/internal/auth"
	mcrypto "github.com/stacklok/minder/internal/crypto"
	"github.com/stacklok/minder/internal/db"
	"github.com/stacklok/minder/internal/engine"
	"github.com/stacklok/minder/internal/logger"
	"github.com/stacklok/minder/internal/providers"
	"github.com/stacklok/minder/internal/util"
	pb "github.com/stacklok/minder/pkg/api/protobuf/go/minder/v1"
)

// GetAuthorizationURL returns the URL to redirect the user to for authorization
// and the state to be used for the callback. It accepts a provider string
// and a boolean indicating whether the client is a CLI or web client
func (s *Server) GetAuthorizationURL(ctx context.Context,
	req *pb.GetAuthorizationURLRequest) (*pb.GetAuthorizationURLResponse, error) {
	entityCtx := engine.EntityFromContext(ctx)
	projectID := entityCtx.Project.ID

	var provider string
	if req.GetContext().GetProvider() == "" {
		provider = defaultProvider
	} else {
		provider = req.GetContext().GetProvider()
	}

	// get provider info
	providerDef, err := providers.GetProviderClassDefinition(provider)
	if err != nil {
		return nil, providerError(err)
	}

	if !slices.Contains(providerDef.AuthorizationFlows, db.AuthorizationFlowOauth2AuthorizationCodeFlow) &&
		!slices.Contains(providerDef.AuthorizationFlows, db.AuthorizationFlowGithubAppFlow) {
		return nil, util.UserVisibleError(codes.InvalidArgument,
			"provider does not support authorization code flow")
	}

	// Configure tracing
	// trace call to AuthCodeURL
	span := trace.SpanFromContext(ctx)
	span.SetName("server.GetAuthorizationURL")
	span.SetAttributes(attribute.Key("provider").String(provider))
	defer span.End()

	user, _ := auth.GetUserClaimFromContext[string](ctx, "gh_id")
	// If the user's token doesn't have gh_id set yet, we'll pass it through for now.
	s.mt.AddTokenOpCount(ctx, "issued", user != "")

	// Generate a random nonce based state
	state, err := mcrypto.GenerateNonce()
	if err != nil {
		return nil, err
	}

	// Delete any existing session state for the project
	err = s.store.DeleteSessionStateByProjectID(ctx, db.DeleteSessionStateByProjectIDParams{
		Provider:  provider,
		ProjectID: projectID})
	if err != nil && !errors.Is(err, sql.ErrNoRows) {
		return nil, status.Errorf(codes.Unknown, "error deleting session state: %s", err)
	}

	owner := sql.NullString{
		Valid:  req.GetOwner() != "",
		String: req.GetOwner(),
	}

	var redirectUrl sql.NullString
	// Empty redirect URL means null string (default condition)
	if req.GetRedirectUrl() != "" {
		encryptedRedirectUrl, err := s.cryptoEngine.EncryptString(*req.RedirectUrl)
		if err != nil {
			return nil, status.Errorf(codes.Internal, "error encrypting redirect URL: %s", err)
		}
		redirectUrl = sql.NullString{Valid: true, String: encryptedRedirectUrl}
	}

	// Insert the new session state into the database along with the user's project ID
	// retrieved from the JWT token
	_, err = s.store.CreateSessionState(ctx, db.CreateSessionStateParams{
		Provider:     provider,
		ProjectID:    projectID,
		RemoteUser:   sql.NullString{Valid: user != "", String: user},
		SessionState: state,
		OwnerFilter:  owner,
		RedirectUrl:  redirectUrl,
	})
	if err != nil {
		return nil, status.Errorf(codes.Unknown, "error inserting session state: %s", err)
	}

	// Telemetry logging
	logger.BusinessRecord(ctx).Provider = provider
	logger.BusinessRecord(ctx).Project = projectID

	// Create a new OAuth2 config for the given provider
	oauthConfig, err := s.providerAuthFactory(provider, req.Cli)
	if err != nil {
		return nil, err
	}

	var authorizationURL string
	if slices.Contains(providerDef.AuthorizationFlows, db.AuthorizationFlowGithubAppFlow) {
		gitHubAppConfig := s.cfg.Provider.GitHubApp
		if gitHubAppConfig == nil {
			return nil, status.Errorf(codes.Internal, "error getting GitHub App config: %s", err)
		}
		authorizationURL = fmt.Sprintf("https://github.com/apps/%v/installations/new?state=%v", gitHubAppConfig.AppName, state)
	} else if slices.Contains(providerDef.AuthorizationFlows, db.AuthorizationFlowOauth2AuthorizationCodeFlow) {
		authorizationURL = oauthConfig.AuthCodeURL(state, oauth2.AccessTypeOffline)
	}

	// Return the authorization URL and state
	return &pb.GetAuthorizationURLResponse{
		Url:   authorizationURL,
		State: state,
	}, nil
}

// HandleOAuthCallback handles the OAuth 2.0 authorization code callback from the enrolled
// provider. This function gathers the state from the database and compares it to the state
// passed in. If they match, the provider code is exchanged for a provider token.
// note: this is an HTTP only (not RPC) handler
func (s *Server) HandleOAuthCallback() runtime.HandlerFunc {
	return func(w http.ResponseWriter, r *http.Request, pathParams map[string]string) {
		ctx := r.Context()

		if err := s.processOAuthCallback(ctx, w, r, pathParams); err != nil {
			if httpErr, ok := err.(*httpResponseError); ok {
				httpErr.WriteError(w)
				return
			}
			log.Printf("error handling provider callback: %s", err)
			w.WriteHeader(http.StatusInternalServerError)
			return
		}
	}
}

// HandleGitHubAppCallback handles the authorization callback from the GitHub App. This function validates the
// GitHub user has access to the installation. It also gathers the state from the database and compares it to
// the state passed in, if present. If they match a new GitHub App provider is created with the installation ID.
// note: this is an HTTP only (not RPC) handler
func (s *Server) HandleGitHubAppCallback() runtime.HandlerFunc {
	return func(w http.ResponseWriter, r *http.Request, pathParams map[string]string) {
		ctx := r.Context()

		if err := s.processAppCallback(ctx, w, r, pathParams); err != nil {
			var httpErr *httpResponseError
			if errors.As(err, &httpErr) {
				httpErr.WriteError(w)
				return
			}
			log.Printf("error handling provider callback: %s", err)
			w.WriteHeader(http.StatusInternalServerError)
			return
		}
	}
}

func (s *Server) processOAuthCallback(ctx context.Context, w http.ResponseWriter, r *http.Request,
	pathParams map[string]string) error {
	state := r.URL.Query().Get("state")
	code := r.URL.Query().Get("code")

	// Configure tracing
	span := trace.SpanFromContext(ctx)
	span.SetName("server.HandleOAuthCallback")
	span.SetAttributes(attribute.Key("code").String(code))
	defer span.End()

	provider := pathParams["provider"]

	// Check the nonce to make sure it's valid
	valid, err := mcrypto.IsNonceValid(state, s.cfg.Auth.NoncePeriod)
	if err != nil {
		return fmt.Errorf("error checking nonce: %w", err)
	}
	if !valid {
		return errors.New("invalid nonce")
	}

	// get projectID from session along with state nonce from the database
	stateData, err := s.store.GetProjectIDBySessionState(ctx, state)
	if err != nil {
		return fmt.Errorf("error getting project ID by session state: %w", err)
	}

	// Telemetry logging
	logger.BusinessRecord(ctx).Provider = provider
	logger.BusinessRecord(ctx).Project = stateData.ProjectID

	token, err := s.exchangeCodeForToken(ctx, provider, code)
	if err != nil {
		return fmt.Errorf("error exchanging code for token: %w", err)
	}

	_, err = s.providers.CreateGitHubOAuthProvider(ctx, provider, db.ProviderClassGithub, *token, stateData, state)
	if err != nil {
		if errors.Is(err, providers.ErrInvalidTokenIdentity) {
			return newHttpError(http.StatusForbidden, "User token mismatch").SetContents(
				"The provided login token was associated with a different GitHub user.")
		}
		return fmt.Errorf("error creating provider: %w", err)
	}

	if stateData.RedirectUrl.Valid {
		redirectUrl, err := s.cryptoEngine.DecryptString(stateData.RedirectUrl.String)
		if err != nil {
			return fmt.Errorf("error decrypting redirect URL: %w", err)
		}
		parsedURL, err := url.Parse(redirectUrl)
		if err != nil {
			return fmt.Errorf("error parsing redirect URL: %w", err)
		}
		http.Redirect(w, r, parsedURL.String(), http.StatusTemporaryRedirect)
		return nil
	}

	w.Header().Set("Content-Type", "text/html; charset=utf-8")
	_, err = w.Write(auth.OAuthSuccessHtml)
	if err != nil {
		return fmt.Errorf("error writing OAuth success page: %w", err)
	}

	return nil
}

func (s *Server) processAppCallback(ctx context.Context, w http.ResponseWriter, r *http.Request,
	pathParams map[string]string) error {
	state := r.URL.Query().Get("state")
	code := r.URL.Query().Get("code")

	// Configure tracing
	span := trace.SpanFromContext(ctx)
	span.SetName("server.HandleGitHubAppCallback")
	span.SetAttributes(attribute.Key("code").String(code))
	defer span.End()

	provider := pathParams["provider"]

	// Telemetry logging
	logger.BusinessRecord(ctx).Provider = provider

	token, err := s.exchangeCodeForToken(ctx, provider, code)
	if err != nil {
		return err
	}

	installationID, err := strconv.ParseInt(r.URL.Query().Get("installation_id"), 10, 64)
	if err != nil {
		return fmt.Errorf("unable to parse installation ID to integer: %v", err)
	}

	err = s.providers.ValidateGitHubInstallationId(ctx, token, installationID)
	if err != nil {
		return newHttpError(http.StatusForbidden, "User installation ID mismatch").SetContents(
			"The GitHub user does not have access to the requested installation.")
	}

	if state != "" {
		stateData, err := s.getValidSessionState(ctx, state)
		if err != nil {
			return fmt.Errorf("error validating session state: %w", err)
		}

		logger.BusinessRecord(ctx).Project = stateData.ProjectID

		_, err = s.providers.CreateGitHubAppProvider(ctx, *token, stateData, installationID, state)
		if err != nil {
			if errors.Is(err, providers.ErrInvalidTokenIdentity) {
				return newHttpError(http.StatusForbidden, "User token mismatch").SetContents(
					"The provided login token was associated with a different GitHub user.")
			}
			return fmt.Errorf("error creating GitHub App provider: %w", err)
		}

		// If we have a redirect URL, redirect the user, otherwise show a success page
		if stateData.RedirectUrl.Valid {
			redirectUrl, err := s.cryptoEngine.DecryptString(stateData.RedirectUrl.String)
			if err != nil {
				return fmt.Errorf("error decrypting redirect URL: %w", err)
			}
			parsedURL, err := url.Parse(redirectUrl)
			if err != nil {
				return fmt.Errorf("error parsing redirect URL: %w", err)
			}
			http.Redirect(w, r, parsedURL.String(), http.StatusTemporaryRedirect)
			return nil
		}
	} else {
		_, err := s.providers.CreateUnclaimedGitHubAppInstallation(ctx, token, installationID)
		if err != nil {
			return fmt.Errorf("error saving installation ID: %w", err)
		}
	}

	w.Header().Set("Content-Type", "text/html; charset=utf-8")
	_, err = w.Write(auth.OAuthSuccessHtml)
	if err != nil {
		return fmt.Errorf("error writing OAuth success page: %w", err)
	}

	return nil
}

func (s *Server) getValidSessionState(ctx context.Context, state string) (db.GetProjectIDBySessionStateRow, error) {
	// Check the nonce to make sure it's valid
	valid, err := mcrypto.IsNonceValid(state, s.cfg.Auth.NoncePeriod)
	if err != nil {
		return db.GetProjectIDBySessionStateRow{}, fmt.Errorf("error checking nonce: %w", err)
	}
	if !valid {
		return db.GetProjectIDBySessionStateRow{}, errors.New("invalid nonce")
	}

	// get projectID from session along with state nonce from the database
	stateData, err := s.store.GetProjectIDBySessionState(ctx, state)
	if err != nil {
		return db.GetProjectIDBySessionStateRow{}, fmt.Errorf("error getting project ID by session state: %w", err)
	}
	return stateData, nil
}

func (s *Server) exchangeCodeForToken(ctx context.Context, providerName string, code string) (*oauth2.Token, error) {
	// generate a new OAuth2 config for the given provider
	oauthConfig, err := s.providerAuthFactory(providerName, true)
	if err != nil {
		return nil, fmt.Errorf("error creating OAuth config: %w", err)
	}
	if oauthConfig == nil {
		return nil, errors.New("oauth2.Config is nil")
	}

	token, err := oauthConfig.Exchange(ctx, code)
	if err != nil {
		return nil, fmt.Errorf("error exchanging code for token: %w", err)
	}
	return token, nil
}

// StoreProviderToken stores the provider token for a project
func (s *Server) StoreProviderToken(ctx context.Context,
	in *pb.StoreProviderTokenRequest) (*pb.StoreProviderTokenResponse, error) {
	entityCtx := engine.EntityFromContext(ctx)
	projectID := entityCtx.Project.ID
	providerName := entityCtx.Provider.Name

	if providerName == "" {
		return nil, status.Errorf(codes.InvalidArgument, "provider name is required")
	}

	provider, err := s.store.GetProviderByName(ctx, db.GetProviderByNameParams{
		// We don't check parent projects here because subprojects should not update the credentials of their parent
		Projects: []uuid.UUID{projectID},
		Name:     providerName,
	})
	if err != nil {
		return nil, providerError(err)
	}

	if !slices.Contains(provider.AuthFlows, db.AuthorizationFlowUserInput) {
		return nil, util.UserVisibleError(codes.InvalidArgument,
			"provider does not support token enrollment")
	}

	// validate token
	err = auth.ValidateProviderToken(ctx, provider.Name, in.AccessToken)
	if err != nil {
		return nil, status.Errorf(codes.InvalidArgument, "invalid token provided")
	}

	ftoken := &oauth2.Token{
		AccessToken:  in.AccessToken,
		RefreshToken: "",
	}

	// Convert token to JSON
	jsonData, err := json.Marshal(ftoken)
	if err != nil {
		return nil, err
	}

	// encode token
	encryptedToken, err := s.cryptoEngine.EncryptOAuthToken(jsonData)
	if err != nil {
		return nil, err
	}
	encodedToken := base64.StdEncoding.EncodeToString(encryptedToken)

	// additionally, add an owner
	var owner sql.NullString
	if in.Owner == nil {
		owner = sql.NullString{Valid: false}
	} else {
		owner = sql.NullString{String: *in.Owner, Valid: true}
	}

	_, err = s.store.UpsertAccessToken(ctx, db.UpsertAccessTokenParams{
		ProjectID:      projectID,
		Provider:       provider.Name,
		EncryptedToken: encodedToken,
		OwnerFilter:    owner,
	})
	if err != nil {
		return nil, status.Errorf(codes.Internal, "error storing access token: %v", err)
	}

	// Telemetry logging
	logger.BusinessRecord(ctx).Provider = provider.Name
	logger.BusinessRecord(ctx).Project = projectID

	return &pb.StoreProviderTokenResponse{}, nil
}

// VerifyProviderTokenFrom verifies the provider token since a timestamp
// Deprecated: Use VerifyProviderCredential instead
func (s *Server) VerifyProviderTokenFrom(ctx context.Context,
	in *pb.VerifyProviderTokenFromRequest) (*pb.VerifyProviderTokenFromResponse, error) {
	entityCtx := engine.EntityFromContext(ctx)
	projectID := entityCtx.Project.ID
	providerName := entityCtx.Provider.Name

<<<<<<< HEAD
	// Telemetry logging
	logger.BusinessRecord(ctx).Provider = in.GetContext().GetProvider()
	logger.BusinessRecord(ctx).Project = projectID

	// Provider Enroll probes this endpoint to see whether the provider has
	// been set up.  GitHub Apps don't create a provider row until it the
	// install for a particular app has been created, so return "not ready"
	// in the meantime.
	if in.GetContext().GetProvider() == string(db.ProviderClassGithubApp) {
		// TODO: factor this into a method someplace better.

		// We don't know which app the user is trying to register, but see if there's
		// a recently-created one.
		prov, err := s.store.FindProviders(ctx, db.FindProvidersParams{
			Projects: []uuid.UUID{projectID},
			Trait: db.NullProviderType{
				ProviderType: db.ProviderTypeGithub,
				Valid:        true,
			},
		})
		if err != nil {
			return nil, status.Errorf(codes.Internal, "error finding GitHub App provider: %v", err)
		}
		for _, p := range prov {
			// Recently-created, let's use it.
			if p.Class.ProviderClass == db.ProviderClassGithubApp && p.CreatedAt.After(in.GetTimestamp().AsTime()) {
				return &pb.VerifyProviderTokenFromResponse{Status: "OK"}, nil
			}
		}
		// Try again later
		return &pb.VerifyProviderTokenFromResponse{Status: "KO"}, nil
	}

	provider, err := getProviderFromRequestOrDefault(ctx, s.store, in, projectID)
=======
	if providerName == "" {
		return nil, status.Errorf(codes.InvalidArgument, "provider name is required")
	}

	provider, err := s.store.GetProviderByName(ctx, db.GetProviderByNameParams{
		// We don't check parent projects here because subprojects should not check the credentials of their parent
		Projects: []uuid.UUID{projectID},
		Name:     providerName,
	})
>>>>>>> 5c381cfb
	if err != nil {
		return nil, providerError(err)
	}

	// check if a token has been created since timestamp
	_, err = s.store.GetAccessTokenSinceDate(ctx,
		db.GetAccessTokenSinceDateParams{Provider: provider.Name, ProjectID: projectID, UpdatedAt: in.Timestamp.AsTime()})
	if err != nil {
		if errors.Is(err, sql.ErrNoRows) {
			return &pb.VerifyProviderTokenFromResponse{Status: "KO"}, nil
		}
		return nil, status.Errorf(codes.Internal, "error getting access token: %v", err)
	}

	return &pb.VerifyProviderTokenFromResponse{Status: "OK"}, nil
}

// VerifyProviderCredential verifies the provider credential has been created for the matching enrollment nonce
func (s *Server) VerifyProviderCredential(ctx context.Context,
	in *pb.VerifyProviderCredentialRequest) (*pb.VerifyProviderCredentialResponse, error) {
	entityCtx := engine.EntityFromContext(ctx)
	projectID := entityCtx.Project.ID

	enrollmentNonce := in.EnrollmentNonce

	// Telemetry logging
	logger.BusinessRecord(ctx).Project = projectID

	// check if a token has been created matching the nonce
	accessToken, err := s.store.GetAccessTokenByEnrollmentNonce(ctx, db.GetAccessTokenByEnrollmentNonceParams{
		ProjectID:       projectID,
		EnrollmentNonce: sql.NullString{Valid: true, String: enrollmentNonce},
	})

	if err == nil {
		return &pb.VerifyProviderCredentialResponse{
			Created:      true,
			ProviderName: accessToken.Provider,
		}, nil
	} else if !errors.Is(err, sql.ErrNoRows) {
		return nil, status.Errorf(codes.Internal, "error getting access token: %v", err)
	}

	// if there's no token, check for an installation ID
	installation, err := s.store.GetInstallationIDByEnrollmentNonce(ctx,
		db.GetInstallationIDByEnrollmentNonceParams{
			ProjectID: uuid.NullUUID{
				Valid: true,
				UUID:  projectID,
			},
			EnrollmentNonce: sql.NullString{Valid: true, String: enrollmentNonce},
		},
	)

	if err == nil {
		provider, err := s.store.GetProviderByID(ctx, installation.ProviderID.UUID)
		if err != nil {
			return nil, status.Errorf(codes.Internal, "error getting provider: %v", err)
		}
		return &pb.VerifyProviderCredentialResponse{
			Created:      true,
			ProviderName: provider.Name,
		}, nil
	} else if !errors.Is(err, sql.ErrNoRows) {
		return nil, status.Errorf(codes.Internal, "error getting installation ID: %v", err)
	}

	return &pb.VerifyProviderCredentialResponse{Created: false}, nil
}

type httpResponseError struct {
	statusCode   int
	short        string
	pageContents string
}

func newHttpError(statusCode int, short string) *httpResponseError {
	return &httpResponseError{
		statusCode:   statusCode,
		short:        short,
		pageContents: "An unknown error occurred",
	}
}

func (e *httpResponseError) SetContents(contents string, args ...any) *httpResponseError {
	e.pageContents = fmt.Sprintf(contents, args...)
	return e
}

// Error implements error
func (e *httpResponseError) Error() string {
	return fmt.Sprintf("HTTP error: %d %s", e.statusCode, e.short)
}

func (e *httpResponseError) WriteError(w http.ResponseWriter) {
	http.Error(w, e.pageContents, e.statusCode)
}<|MERGE_RESOLUTION|>--- conflicted
+++ resolved
@@ -458,10 +458,13 @@
 	projectID := entityCtx.Project.ID
 	providerName := entityCtx.Provider.Name
 
-<<<<<<< HEAD
 	// Telemetry logging
 	logger.BusinessRecord(ctx).Provider = in.GetContext().GetProvider()
 	logger.BusinessRecord(ctx).Project = projectID
+
+	if providerName == "" {
+		return nil, util.UserVisibleError(codes.InvalidArgument, "provider name is required")
+	}
 
 	// Provider Enroll probes this endpoint to see whether the provider has
 	// been set up.  GitHub Apps don't create a provider row until it the
@@ -492,18 +495,11 @@
 		return &pb.VerifyProviderTokenFromResponse{Status: "KO"}, nil
 	}
 
-	provider, err := getProviderFromRequestOrDefault(ctx, s.store, in, projectID)
-=======
-	if providerName == "" {
-		return nil, status.Errorf(codes.InvalidArgument, "provider name is required")
-	}
-
 	provider, err := s.store.GetProviderByName(ctx, db.GetProviderByNameParams{
 		// We don't check parent projects here because subprojects should not check the credentials of their parent
 		Projects: []uuid.UUID{projectID},
 		Name:     providerName,
 	})
->>>>>>> 5c381cfb
 	if err != nil {
 		return nil, providerError(err)
 	}
